--- conflicted
+++ resolved
@@ -31,10 +31,7 @@
         "Programming Language :: Python :: 3.7",
         "Programming Language :: Python :: 3.8",
         "Programming Language :: Python :: 3.9",
-<<<<<<< HEAD
-=======
         "Programming Language :: Python :: 3.10",
->>>>>>> 7e737bef
         "License :: OSI Approved :: Apache Software License",
         "Topic :: Software Development :: Libraries :: Python Modules",
     ],
